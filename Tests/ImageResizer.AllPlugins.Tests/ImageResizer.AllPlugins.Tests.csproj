﻿<?xml version="1.0" encoding="utf-8"?>
<Project ToolsVersion="12.0" DefaultTargets="Build" xmlns="http://schemas.microsoft.com/developer/msbuild/2003">
  <Import Project="..\..\Packages\xunit.core.2.0.0-beta4-build2738\build\portable-net45+win+wpa81+wp80+monotouch+monoandroid\xunit.core.props" Condition="Exists('..\..\Packages\xunit.core.2.0.0-beta4-build2738\build\portable-net45+win+wpa81+wp80+monotouch+monoandroid\xunit.core.props')" />
  <PropertyGroup>
    <Configuration Condition=" '$(Configuration)' == '' ">Debug</Configuration>
    <Platform Condition=" '$(Platform)' == '' ">AnyCPU</Platform>
    <ProductVersion>9.0.21022</ProductVersion>
    <SchemaVersion>2.0</SchemaVersion>
    <ProjectGuid>{E3732EF6-EAA7-44F4-A481-2B1E37CEC2E2}</ProjectGuid>
    <ProjectTypeGuids>{3AC096D0-A1C2-E12C-1390-A8335801FDAB};{FAE04EC0-301F-11D3-BF4B-00C04F79EFBC}</ProjectTypeGuids>
    <OutputType>Library</OutputType>
    <AppDesignerFolder>Properties</AppDesignerFolder>
    <RootNamespace>ImageResizer.AllPlugins.Tests</RootNamespace>
    <AssemblyName>ImageResizer.AllPlugins.Tests</AssemblyName>
    <TargetFrameworkVersion>v4.5</TargetFrameworkVersion>
    <FileAlignment>512</FileAlignment>
    <FileUpgradeFlags>
    </FileUpgradeFlags>
    <OldToolsVersion>4.0</OldToolsVersion>
    <UpgradeBackupLocation />
    <SolutionDir Condition="$(SolutionDir) == '' Or $(SolutionDir) == '*Undefined*'">..\..\</SolutionDir>
    <RestorePackages>true</RestorePackages>
    <TargetFrameworkProfile />
    <NuGetPackageImportStamp>ac4dba4a</NuGetPackageImportStamp>
  </PropertyGroup>
  <PropertyGroup Condition=" '$(Configuration)|$(Platform)' == 'Debug|AnyCPU' ">
    <DebugSymbols>true</DebugSymbols>
    <DebugType>full</DebugType>
    <Optimize>false</Optimize>
    <OutputPath>..\binaries\debug\</OutputPath>
    <DefineConstants>DEBUG;TRACE</DefineConstants>
    <ErrorReport>prompt</ErrorReport>
    <WarningLevel>4</WarningLevel>
    <Prefer32Bit>false</Prefer32Bit>
  </PropertyGroup>
  <PropertyGroup Condition=" '$(Configuration)|$(Platform)' == 'Release|AnyCPU' ">
    <DebugType>pdbonly</DebugType>
    <Optimize>true</Optimize>
    <OutputPath>..\binaries\release\</OutputPath>
    <DefineConstants>TRACE</DefineConstants>
    <ErrorReport>prompt</ErrorReport>
    <WarningLevel>4</WarningLevel>
    <Prefer32Bit>false</Prefer32Bit>
    <CodeAnalysisRuleSet>ManagedMinimumRules.ruleset</CodeAnalysisRuleSet>
  </PropertyGroup>
  <ItemGroup>
<<<<<<< HEAD
    <Reference Include="MongoDB.Bson">
      <HintPath>..\..\Packages\mongocsharpdriver.1.9.2\lib\net35\MongoDB.Bson.dll</HintPath>
    </Reference>
    <Reference Include="MongoDB.Driver">
      <HintPath>..\..\Packages\mongocsharpdriver.1.9.2\lib\net35\MongoDB.Driver.dll</HintPath>
    </Reference>
=======
>>>>>>> 3bc0d478
    <Reference Include="System" />
    <Reference Include="System.Configuration" />
    <Reference Include="System.Data" />
    <Reference Include="System.Drawing" />
    <Reference Include="System.Web" />
    <Reference Include="System.Xml" />
    <Reference Include="System.Core">
      <RequiredTargetFramework>3.5</RequiredTargetFramework>
    </Reference>
    <Reference Include="System.Xml.Linq">
      <RequiredTargetFramework>3.5</RequiredTargetFramework>
    </Reference>
    <Reference Include="System.Data.DataSetExtensions">
      <RequiredTargetFramework>3.5</RequiredTargetFramework>
    </Reference>
    <Reference Include="xunit.core, Version=2.0.0.2738, Culture=neutral, PublicKeyToken=8d05b1bb7a6fdb6c, processorArchitecture=MSIL">
      <SpecificVersion>False</SpecificVersion>
      <HintPath>..\..\Packages\xunit.core.2.0.0-beta4-build2738\lib\portable-net45+win+wpa81+wp80+monotouch+monoandroid\xunit.core.dll</HintPath>
    </Reference>
  </ItemGroup>
  <ItemGroup>
    <Compile Include="TestAll.cs" />
    <Compile Include="Properties\AssemblyInfo.cs" />
    <Compile Include="TestWatermark.cs" />
  </ItemGroup>
  <ItemGroup>
    <ProjectReference Include="..\..\Core\ImageResizer.csproj">
      <Project>{FA5EF673-A6A4-498D-AA24-C025CC5267AF}</Project>
      <Name>ImageResizer</Name>
    </ProjectReference>
    <ProjectReference Include="..\..\Plugins\AdvancedFilters\ImageResizer.Plugins.AdvancedFilters.csproj">
      <Project>{961A7785-80E0-4AB9-A406-FD7E2A9FA9D9}</Project>
      <Name>ImageResizer.Plugins.AdvancedFilters</Name>
    </ProjectReference>
    <ProjectReference Include="..\..\Plugins\AnimatedGifs\ImageResizer.Plugins.AnimatedGifs.csproj">
      <Project>{D97EA32A-0845-4E00-9C4D-68C5B93A1869}</Project>
      <Name>ImageResizer.Plugins.AnimatedGifs</Name>
    </ProjectReference>
    <ProjectReference Include="..\..\Plugins\CloudFront\ImageResizer.Plugins.CloudFront.csproj">
      <Project>{9BFCA7FB-EAFB-4E89-B388-774CEA6CD466}</Project>
      <Name>ImageResizer.Plugins.CloudFront</Name>
    </ProjectReference>
    <ProjectReference Include="..\..\Plugins\DiskCache\ImageResizer.Plugins.DiskCache.csproj">
      <Project>{C3B00CD1-39EE-4BA8-BDC0-02E346F20694}</Project>
      <Name>ImageResizer.Plugins.DiskCache</Name>
    </ProjectReference>
    <ProjectReference Include="..\..\Plugins\PrettyGifs\ImageResizer.Plugins.PrettyGifs.csproj">
      <Project>{BB8EEB97-6550-4780-97B2-B0F2FCD80970}</Project>
      <Name>ImageResizer.Plugins.PrettyGifs</Name>
    </ProjectReference>
    <ProjectReference Include="..\..\Plugins\RemoteReader\ImageResizer.Plugins.RemoteReader.csproj">
      <Project>{0e6be1a7-c754-4e33-a8ac-75a8549fc68b}</Project>
      <Name>ImageResizer.Plugins.RemoteReader</Name>
    </ProjectReference>
    <ProjectReference Include="..\..\Plugins\SeamCarving\ImageResizer.Plugins.SeamCarving.csproj">
      <Project>{7AEFB877-A720-4929-880C-1090A71C83EB}</Project>
      <Name>ImageResizer.Plugins.SeamCarving</Name>
    </ProjectReference>
    <ProjectReference Include="..\..\Plugins\SimpleFilters\ImageResizer.Plugins.SimpleFilters.csproj">
      <Project>{2A7D72F6-6DCB-4260-A921-6C7A6FC77812}</Project>
      <Name>ImageResizer.Plugins.SimpleFilters</Name>
    </ProjectReference>
    <ProjectReference Include="..\..\Plugins\Watermark\ImageResizer.Plugins.Watermark.csproj">
      <Project>{2B21B3E4-559C-45CB-A25C-09DF02AB63BC}</Project>
      <Name>ImageResizer.Plugins.Watermark</Name>
    </ProjectReference>
    <ProjectReference Include="..\..\Plugins\WhitespaceTrimmer\ImageResizer.Plugins.WhitespaceTrimmer.csproj">
      <Project>{167B88AF-E3EE-4005-A266-F4D712B3BC62}</Project>
      <Name>ImageResizer.Plugins.WhitespaceTrimmer</Name>
    </ProjectReference>
  </ItemGroup>
  <ItemGroup>
    <None Include="packages.config" />
  </ItemGroup>
  <Import Project="$(MSBuildToolsPath)\Microsoft.CSharp.targets" />
  <Target Name="EnsureNuGetPackageBuildImports" BeforeTargets="PrepareForBuild">
    <PropertyGroup>
      <ErrorText>This project references NuGet package(s) that are missing on this computer. Enable NuGet Package Restore to download them.  For more information, see http://go.microsoft.com/fwlink/?LinkID=322105. The missing file is {0}.</ErrorText>
    </PropertyGroup>
    <Error Condition="!Exists('..\..\Packages\xunit.core.2.0.0-beta4-build2738\build\portable-net45+win+wpa81+wp80+monotouch+monoandroid\xunit.core.props')" Text="$([System.String]::Format('$(ErrorText)', '..\..\Packages\xunit.core.2.0.0-beta4-build2738\build\portable-net45+win+wpa81+wp80+monotouch+monoandroid\xunit.core.props'))" />
  </Target>
  <!-- To modify your build process, add your task inside one of the targets below and uncomment it. 
       Other similar extension points exist, see Microsoft.Common.targets.
  <Target Name="BeforeBuild">
  </Target>
  <Target Name="AfterBuild">
  </Target>
  -->
</Project><|MERGE_RESOLUTION|>--- conflicted
+++ resolved
@@ -1,144 +1,135 @@
-﻿<?xml version="1.0" encoding="utf-8"?>
-<Project ToolsVersion="12.0" DefaultTargets="Build" xmlns="http://schemas.microsoft.com/developer/msbuild/2003">
-  <Import Project="..\..\Packages\xunit.core.2.0.0-beta4-build2738\build\portable-net45+win+wpa81+wp80+monotouch+monoandroid\xunit.core.props" Condition="Exists('..\..\Packages\xunit.core.2.0.0-beta4-build2738\build\portable-net45+win+wpa81+wp80+monotouch+monoandroid\xunit.core.props')" />
-  <PropertyGroup>
-    <Configuration Condition=" '$(Configuration)' == '' ">Debug</Configuration>
-    <Platform Condition=" '$(Platform)' == '' ">AnyCPU</Platform>
-    <ProductVersion>9.0.21022</ProductVersion>
-    <SchemaVersion>2.0</SchemaVersion>
-    <ProjectGuid>{E3732EF6-EAA7-44F4-A481-2B1E37CEC2E2}</ProjectGuid>
-    <ProjectTypeGuids>{3AC096D0-A1C2-E12C-1390-A8335801FDAB};{FAE04EC0-301F-11D3-BF4B-00C04F79EFBC}</ProjectTypeGuids>
-    <OutputType>Library</OutputType>
-    <AppDesignerFolder>Properties</AppDesignerFolder>
-    <RootNamespace>ImageResizer.AllPlugins.Tests</RootNamespace>
-    <AssemblyName>ImageResizer.AllPlugins.Tests</AssemblyName>
-    <TargetFrameworkVersion>v4.5</TargetFrameworkVersion>
-    <FileAlignment>512</FileAlignment>
-    <FileUpgradeFlags>
-    </FileUpgradeFlags>
-    <OldToolsVersion>4.0</OldToolsVersion>
-    <UpgradeBackupLocation />
-    <SolutionDir Condition="$(SolutionDir) == '' Or $(SolutionDir) == '*Undefined*'">..\..\</SolutionDir>
-    <RestorePackages>true</RestorePackages>
-    <TargetFrameworkProfile />
-    <NuGetPackageImportStamp>ac4dba4a</NuGetPackageImportStamp>
-  </PropertyGroup>
-  <PropertyGroup Condition=" '$(Configuration)|$(Platform)' == 'Debug|AnyCPU' ">
-    <DebugSymbols>true</DebugSymbols>
-    <DebugType>full</DebugType>
-    <Optimize>false</Optimize>
-    <OutputPath>..\binaries\debug\</OutputPath>
-    <DefineConstants>DEBUG;TRACE</DefineConstants>
-    <ErrorReport>prompt</ErrorReport>
-    <WarningLevel>4</WarningLevel>
-    <Prefer32Bit>false</Prefer32Bit>
-  </PropertyGroup>
-  <PropertyGroup Condition=" '$(Configuration)|$(Platform)' == 'Release|AnyCPU' ">
-    <DebugType>pdbonly</DebugType>
-    <Optimize>true</Optimize>
-    <OutputPath>..\binaries\release\</OutputPath>
-    <DefineConstants>TRACE</DefineConstants>
-    <ErrorReport>prompt</ErrorReport>
-    <WarningLevel>4</WarningLevel>
-    <Prefer32Bit>false</Prefer32Bit>
-    <CodeAnalysisRuleSet>ManagedMinimumRules.ruleset</CodeAnalysisRuleSet>
-  </PropertyGroup>
-  <ItemGroup>
-<<<<<<< HEAD
-    <Reference Include="MongoDB.Bson">
-      <HintPath>..\..\Packages\mongocsharpdriver.1.9.2\lib\net35\MongoDB.Bson.dll</HintPath>
-    </Reference>
-    <Reference Include="MongoDB.Driver">
-      <HintPath>..\..\Packages\mongocsharpdriver.1.9.2\lib\net35\MongoDB.Driver.dll</HintPath>
-    </Reference>
-=======
->>>>>>> 3bc0d478
-    <Reference Include="System" />
-    <Reference Include="System.Configuration" />
-    <Reference Include="System.Data" />
-    <Reference Include="System.Drawing" />
-    <Reference Include="System.Web" />
-    <Reference Include="System.Xml" />
-    <Reference Include="System.Core">
-      <RequiredTargetFramework>3.5</RequiredTargetFramework>
-    </Reference>
-    <Reference Include="System.Xml.Linq">
-      <RequiredTargetFramework>3.5</RequiredTargetFramework>
-    </Reference>
-    <Reference Include="System.Data.DataSetExtensions">
-      <RequiredTargetFramework>3.5</RequiredTargetFramework>
-    </Reference>
-    <Reference Include="xunit.core, Version=2.0.0.2738, Culture=neutral, PublicKeyToken=8d05b1bb7a6fdb6c, processorArchitecture=MSIL">
-      <SpecificVersion>False</SpecificVersion>
-      <HintPath>..\..\Packages\xunit.core.2.0.0-beta4-build2738\lib\portable-net45+win+wpa81+wp80+monotouch+monoandroid\xunit.core.dll</HintPath>
-    </Reference>
-  </ItemGroup>
-  <ItemGroup>
-    <Compile Include="TestAll.cs" />
-    <Compile Include="Properties\AssemblyInfo.cs" />
-    <Compile Include="TestWatermark.cs" />
-  </ItemGroup>
-  <ItemGroup>
-    <ProjectReference Include="..\..\Core\ImageResizer.csproj">
-      <Project>{FA5EF673-A6A4-498D-AA24-C025CC5267AF}</Project>
-      <Name>ImageResizer</Name>
-    </ProjectReference>
-    <ProjectReference Include="..\..\Plugins\AdvancedFilters\ImageResizer.Plugins.AdvancedFilters.csproj">
-      <Project>{961A7785-80E0-4AB9-A406-FD7E2A9FA9D9}</Project>
-      <Name>ImageResizer.Plugins.AdvancedFilters</Name>
-    </ProjectReference>
-    <ProjectReference Include="..\..\Plugins\AnimatedGifs\ImageResizer.Plugins.AnimatedGifs.csproj">
-      <Project>{D97EA32A-0845-4E00-9C4D-68C5B93A1869}</Project>
-      <Name>ImageResizer.Plugins.AnimatedGifs</Name>
-    </ProjectReference>
-    <ProjectReference Include="..\..\Plugins\CloudFront\ImageResizer.Plugins.CloudFront.csproj">
-      <Project>{9BFCA7FB-EAFB-4E89-B388-774CEA6CD466}</Project>
-      <Name>ImageResizer.Plugins.CloudFront</Name>
-    </ProjectReference>
-    <ProjectReference Include="..\..\Plugins\DiskCache\ImageResizer.Plugins.DiskCache.csproj">
-      <Project>{C3B00CD1-39EE-4BA8-BDC0-02E346F20694}</Project>
-      <Name>ImageResizer.Plugins.DiskCache</Name>
-    </ProjectReference>
-    <ProjectReference Include="..\..\Plugins\PrettyGifs\ImageResizer.Plugins.PrettyGifs.csproj">
-      <Project>{BB8EEB97-6550-4780-97B2-B0F2FCD80970}</Project>
-      <Name>ImageResizer.Plugins.PrettyGifs</Name>
-    </ProjectReference>
-    <ProjectReference Include="..\..\Plugins\RemoteReader\ImageResizer.Plugins.RemoteReader.csproj">
-      <Project>{0e6be1a7-c754-4e33-a8ac-75a8549fc68b}</Project>
-      <Name>ImageResizer.Plugins.RemoteReader</Name>
-    </ProjectReference>
-    <ProjectReference Include="..\..\Plugins\SeamCarving\ImageResizer.Plugins.SeamCarving.csproj">
-      <Project>{7AEFB877-A720-4929-880C-1090A71C83EB}</Project>
-      <Name>ImageResizer.Plugins.SeamCarving</Name>
-    </ProjectReference>
-    <ProjectReference Include="..\..\Plugins\SimpleFilters\ImageResizer.Plugins.SimpleFilters.csproj">
-      <Project>{2A7D72F6-6DCB-4260-A921-6C7A6FC77812}</Project>
-      <Name>ImageResizer.Plugins.SimpleFilters</Name>
-    </ProjectReference>
-    <ProjectReference Include="..\..\Plugins\Watermark\ImageResizer.Plugins.Watermark.csproj">
-      <Project>{2B21B3E4-559C-45CB-A25C-09DF02AB63BC}</Project>
-      <Name>ImageResizer.Plugins.Watermark</Name>
-    </ProjectReference>
-    <ProjectReference Include="..\..\Plugins\WhitespaceTrimmer\ImageResizer.Plugins.WhitespaceTrimmer.csproj">
-      <Project>{167B88AF-E3EE-4005-A266-F4D712B3BC62}</Project>
-      <Name>ImageResizer.Plugins.WhitespaceTrimmer</Name>
-    </ProjectReference>
-  </ItemGroup>
-  <ItemGroup>
-    <None Include="packages.config" />
-  </ItemGroup>
-  <Import Project="$(MSBuildToolsPath)\Microsoft.CSharp.targets" />
-  <Target Name="EnsureNuGetPackageBuildImports" BeforeTargets="PrepareForBuild">
-    <PropertyGroup>
-      <ErrorText>This project references NuGet package(s) that are missing on this computer. Enable NuGet Package Restore to download them.  For more information, see http://go.microsoft.com/fwlink/?LinkID=322105. The missing file is {0}.</ErrorText>
-    </PropertyGroup>
-    <Error Condition="!Exists('..\..\Packages\xunit.core.2.0.0-beta4-build2738\build\portable-net45+win+wpa81+wp80+monotouch+monoandroid\xunit.core.props')" Text="$([System.String]::Format('$(ErrorText)', '..\..\Packages\xunit.core.2.0.0-beta4-build2738\build\portable-net45+win+wpa81+wp80+monotouch+monoandroid\xunit.core.props'))" />
-  </Target>
-  <!-- To modify your build process, add your task inside one of the targets below and uncomment it. 
-       Other similar extension points exist, see Microsoft.Common.targets.
-  <Target Name="BeforeBuild">
-  </Target>
-  <Target Name="AfterBuild">
-  </Target>
-  -->
+﻿<?xml version="1.0" encoding="utf-8"?>
+<Project ToolsVersion="12.0" DefaultTargets="Build" xmlns="http://schemas.microsoft.com/developer/msbuild/2003">
+  <Import Project="..\..\Packages\xunit.core.2.0.0-beta4-build2738\build\portable-net45+win+wpa81+wp80+monotouch+monoandroid\xunit.core.props" Condition="Exists('..\..\Packages\xunit.core.2.0.0-beta4-build2738\build\portable-net45+win+wpa81+wp80+monotouch+monoandroid\xunit.core.props')" />
+  <PropertyGroup>
+    <Configuration Condition=" '$(Configuration)' == '' ">Debug</Configuration>
+    <Platform Condition=" '$(Platform)' == '' ">AnyCPU</Platform>
+    <ProductVersion>9.0.21022</ProductVersion>
+    <SchemaVersion>2.0</SchemaVersion>
+    <ProjectGuid>{E3732EF6-EAA7-44F4-A481-2B1E37CEC2E2}</ProjectGuid>
+    <ProjectTypeGuids>{3AC096D0-A1C2-E12C-1390-A8335801FDAB};{FAE04EC0-301F-11D3-BF4B-00C04F79EFBC}</ProjectTypeGuids>
+    <OutputType>Library</OutputType>
+    <AppDesignerFolder>Properties</AppDesignerFolder>
+    <RootNamespace>ImageResizer.AllPlugins.Tests</RootNamespace>
+    <AssemblyName>ImageResizer.AllPlugins.Tests</AssemblyName>
+    <TargetFrameworkVersion>v4.5</TargetFrameworkVersion>
+    <FileAlignment>512</FileAlignment>
+    <FileUpgradeFlags>
+    </FileUpgradeFlags>
+    <OldToolsVersion>4.0</OldToolsVersion>
+    <UpgradeBackupLocation />
+    <SolutionDir Condition="$(SolutionDir) == '' Or $(SolutionDir) == '*Undefined*'">..\..\</SolutionDir>
+    <RestorePackages>true</RestorePackages>
+    <TargetFrameworkProfile />
+    <NuGetPackageImportStamp>ac4dba4a</NuGetPackageImportStamp>
+  </PropertyGroup>
+  <PropertyGroup Condition=" '$(Configuration)|$(Platform)' == 'Debug|AnyCPU' ">
+    <DebugSymbols>true</DebugSymbols>
+    <DebugType>full</DebugType>
+    <Optimize>false</Optimize>
+    <OutputPath>..\binaries\debug\</OutputPath>
+    <DefineConstants>DEBUG;TRACE</DefineConstants>
+    <ErrorReport>prompt</ErrorReport>
+    <WarningLevel>4</WarningLevel>
+    <Prefer32Bit>false</Prefer32Bit>
+  </PropertyGroup>
+  <PropertyGroup Condition=" '$(Configuration)|$(Platform)' == 'Release|AnyCPU' ">
+    <DebugType>pdbonly</DebugType>
+    <Optimize>true</Optimize>
+    <OutputPath>..\binaries\release\</OutputPath>
+    <DefineConstants>TRACE</DefineConstants>
+    <ErrorReport>prompt</ErrorReport>
+    <WarningLevel>4</WarningLevel>
+    <Prefer32Bit>false</Prefer32Bit>
+    <CodeAnalysisRuleSet>ManagedMinimumRules.ruleset</CodeAnalysisRuleSet>
+  </PropertyGroup>
+  <ItemGroup>
+    <Reference Include="System" />
+    <Reference Include="System.Configuration" />
+    <Reference Include="System.Data" />
+    <Reference Include="System.Drawing" />
+    <Reference Include="System.Web" />
+    <Reference Include="System.Xml" />
+    <Reference Include="System.Core">
+      <RequiredTargetFramework>3.5</RequiredTargetFramework>
+    </Reference>
+    <Reference Include="System.Xml.Linq">
+      <RequiredTargetFramework>3.5</RequiredTargetFramework>
+    </Reference>
+    <Reference Include="System.Data.DataSetExtensions">
+      <RequiredTargetFramework>3.5</RequiredTargetFramework>
+    </Reference>
+    <Reference Include="xunit.core, Version=2.0.0.2738, Culture=neutral, PublicKeyToken=8d05b1bb7a6fdb6c, processorArchitecture=MSIL">
+      <SpecificVersion>False</SpecificVersion>
+      <HintPath>..\..\Packages\xunit.core.2.0.0-beta4-build2738\lib\portable-net45+win+wpa81+wp80+monotouch+monoandroid\xunit.core.dll</HintPath>
+    </Reference>
+  </ItemGroup>
+  <ItemGroup>
+    <Compile Include="TestAll.cs" />
+    <Compile Include="Properties\AssemblyInfo.cs" />
+    <Compile Include="TestWatermark.cs" />
+  </ItemGroup>
+  <ItemGroup>
+    <ProjectReference Include="..\..\Core\ImageResizer.csproj">
+      <Project>{FA5EF673-A6A4-498D-AA24-C025CC5267AF}</Project>
+      <Name>ImageResizer</Name>
+    </ProjectReference>
+    <ProjectReference Include="..\..\Plugins\AdvancedFilters\ImageResizer.Plugins.AdvancedFilters.csproj">
+      <Project>{961A7785-80E0-4AB9-A406-FD7E2A9FA9D9}</Project>
+      <Name>ImageResizer.Plugins.AdvancedFilters</Name>
+    </ProjectReference>
+    <ProjectReference Include="..\..\Plugins\AnimatedGifs\ImageResizer.Plugins.AnimatedGifs.csproj">
+      <Project>{D97EA32A-0845-4E00-9C4D-68C5B93A1869}</Project>
+      <Name>ImageResizer.Plugins.AnimatedGifs</Name>
+    </ProjectReference>
+    <ProjectReference Include="..\..\Plugins\CloudFront\ImageResizer.Plugins.CloudFront.csproj">
+      <Project>{9BFCA7FB-EAFB-4E89-B388-774CEA6CD466}</Project>
+      <Name>ImageResizer.Plugins.CloudFront</Name>
+    </ProjectReference>
+    <ProjectReference Include="..\..\Plugins\DiskCache\ImageResizer.Plugins.DiskCache.csproj">
+      <Project>{C3B00CD1-39EE-4BA8-BDC0-02E346F20694}</Project>
+      <Name>ImageResizer.Plugins.DiskCache</Name>
+    </ProjectReference>
+    <ProjectReference Include="..\..\Plugins\PrettyGifs\ImageResizer.Plugins.PrettyGifs.csproj">
+      <Project>{BB8EEB97-6550-4780-97B2-B0F2FCD80970}</Project>
+      <Name>ImageResizer.Plugins.PrettyGifs</Name>
+    </ProjectReference>
+    <ProjectReference Include="..\..\Plugins\RemoteReader\ImageResizer.Plugins.RemoteReader.csproj">
+      <Project>{0e6be1a7-c754-4e33-a8ac-75a8549fc68b}</Project>
+      <Name>ImageResizer.Plugins.RemoteReader</Name>
+    </ProjectReference>
+    <ProjectReference Include="..\..\Plugins\SeamCarving\ImageResizer.Plugins.SeamCarving.csproj">
+      <Project>{7AEFB877-A720-4929-880C-1090A71C83EB}</Project>
+      <Name>ImageResizer.Plugins.SeamCarving</Name>
+    </ProjectReference>
+    <ProjectReference Include="..\..\Plugins\SimpleFilters\ImageResizer.Plugins.SimpleFilters.csproj">
+      <Project>{2A7D72F6-6DCB-4260-A921-6C7A6FC77812}</Project>
+      <Name>ImageResizer.Plugins.SimpleFilters</Name>
+    </ProjectReference>
+    <ProjectReference Include="..\..\Plugins\Watermark\ImageResizer.Plugins.Watermark.csproj">
+      <Project>{2B21B3E4-559C-45CB-A25C-09DF02AB63BC}</Project>
+      <Name>ImageResizer.Plugins.Watermark</Name>
+    </ProjectReference>
+    <ProjectReference Include="..\..\Plugins\WhitespaceTrimmer\ImageResizer.Plugins.WhitespaceTrimmer.csproj">
+      <Project>{167B88AF-E3EE-4005-A266-F4D712B3BC62}</Project>
+      <Name>ImageResizer.Plugins.WhitespaceTrimmer</Name>
+    </ProjectReference>
+  </ItemGroup>
+  <ItemGroup>
+    <None Include="packages.config" />
+  </ItemGroup>
+  <Import Project="$(MSBuildToolsPath)\Microsoft.CSharp.targets" />
+  <Target Name="EnsureNuGetPackageBuildImports" BeforeTargets="PrepareForBuild">
+    <PropertyGroup>
+      <ErrorText>This project references NuGet package(s) that are missing on this computer. Enable NuGet Package Restore to download them.  For more information, see http://go.microsoft.com/fwlink/?LinkID=322105. The missing file is {0}.</ErrorText>
+    </PropertyGroup>
+    <Error Condition="!Exists('..\..\Packages\xunit.core.2.0.0-beta4-build2738\build\portable-net45+win+wpa81+wp80+monotouch+monoandroid\xunit.core.props')" Text="$([System.String]::Format('$(ErrorText)', '..\..\Packages\xunit.core.2.0.0-beta4-build2738\build\portable-net45+win+wpa81+wp80+monotouch+monoandroid\xunit.core.props'))" />
+  </Target>
+  <!-- To modify your build process, add your task inside one of the targets below and uncomment it. 
+       Other similar extension points exist, see Microsoft.Common.targets.
+  <Target Name="BeforeBuild">
+  </Target>
+  <Target Name="AfterBuild">
+  </Target>
+  -->
 </Project>